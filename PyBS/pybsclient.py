import os
import pwd
import stat

from .rpcclient import RpcClient


class PyBSclient:
    """Client for accessing the PyBS daemon."""

    def __init__(self):
        """Creates a new client."""
        self._rpc_client = RpcClient()

    def list_waiting(self):
        """Get a list of waiting jobs.

        Returns:
            List of dictionaries with job infos.
        """
        return self._rpc_client('list_waiting')

    def list_running(self):
        """Get a list of running jobs.

        Returns:
            List of dictionaries with job infos.
        """
        return self._rpc_client('list_running')

    def list(self):
        """Get a list of all unfinished jobs, i.e. returns list_waiting+list_running.

        Returns:
            List of dictionaries with job infos.
        """
        return self.list_waiting() + self.list_running()

    def list_finished(self, limit: int = 5):
        """Get a list of running jobs.

        Args:
            limit: Maximum number of entries to return.

        Returns:
            List of dictionaries with job infos.
        """
        return self._rpc_client('list_finished', limit=limit)

    def submit(self, filename: str) -> dict:
        """Submit a new script to the queue.

        Args:
            filename: Name of file to submit.

        Returns:
            Dictionary with new job ID.
        """

        # before submitting it, make it executable
        #os.chmod(filename, 0o774)

        # check that file is executable
        if stat.S_IXGRP & os.stat(filename)[stat.ST_MODE] and stat.S_IXUSR & os.stat(filename)[stat.ST_MODE]:
            # submit job
            return self._rpc_client('submit', filename=os.path.abspath(filename),
                                    user=pwd.getpwuid(os.getuid()).pw_name)
        else:
            raise OSError('File %s not executable.' % os.path.abspath(filename))

    def remove(self, job_id: int) -> dict:
        """Remove an existing job.

        Args:
            job_id: ID of job to remove.

        Returns:
            Dictionary with success message.
        """
        return self._rpc_client('remove', job_id=job_id)

<<<<<<< HEAD
    def run(self, job_id: int) -> dict:
        """Start a waiting job now.
        Args:
            job_id: ID of job to start.

        Returns:
            Dictionary with success message.
        """
        return self._rpc_client('run', job_id=job_id)

    def get_cpus(self) -> (int, int):
        """Returns the currently occupied and the total number of CPUs on this host.

        Returns:
            Tuple of currently occupied and total number of CPUs.
        """
        return self._rpc_client('get_cpus')
=======
    def config(self) -> dict:
        """Returns current configuration.

        Returns:
            Dictionary with current configuration.
        """
        return self._rpc_client('config')

    def setconfig(self, key: str, value: str) -> dict:
        """Set a configuration option.

        Args:
            key: Name of parameter to set.
            value: New value.

        Returns:
            Dictionary with success message.
        """
        return self._rpc_client('setconfig', key=key, value=value)
>>>>>>> 7b88f35b


__all__ = ['PyBSclient']<|MERGE_RESOLUTION|>--- conflicted
+++ resolved
@@ -79,7 +79,6 @@
         """
         return self._rpc_client('remove', job_id=job_id)
 
-<<<<<<< HEAD
     def run(self, job_id: int) -> dict:
         """Start a waiting job now.
         Args:
@@ -97,7 +96,7 @@
             Tuple of currently occupied and total number of CPUs.
         """
         return self._rpc_client('get_cpus')
-=======
+
     def config(self) -> dict:
         """Returns current configuration.
 
@@ -117,7 +116,6 @@
             Dictionary with success message.
         """
         return self._rpc_client('setconfig', key=key, value=value)
->>>>>>> 7b88f35b
 
 
 __all__ = ['PyBSclient']