--- conflicted
+++ resolved
@@ -352,36 +352,16 @@
         # send success
         return {'success': True}
 
-<<<<<<< HEAD
     def run(self, job_id: int) -> dict:
         """Start a waiting job now.
 
         Args:
             job_id: ID of job to start.
-=======
-    def config(self) -> dict:
-        """Returns current configuration.
-
-        Returns:
-            Dictionary with current configuration.
-        """
-        return {
-            'ncpus': self._ncpus
-        }
-
-    def setconfig(self, key: str, value: str) -> dict:
-        """Set a configuration option.
-
-        Args:
-            key: Name of parameter to set.
-            value: New value.
->>>>>>> 7b88f35b
 
         Returns:
             Dictionary with success message.
         """
 
-<<<<<<< HEAD
         # get job
         with self._db() as session:
             # get job
@@ -396,27 +376,47 @@
 
             # and finally start job
             asyncio.ensure_future(self._run_job(job.id))
-=======
+
+        # send success
+        return {'success': True}
+
+    def get_cpus(self) -> (int, int):
+        """Returns the currently occupied and the total number of CPUs on this host.
+
+        Returns:
+            Tuple of currently occupied and total number of CPUs.
+        """
+        return (self._used_cpus, self._ncpus)
+
+    def config(self) -> dict:
+        """Returns current configuration.
+
+        Returns:
+            Dictionary with current configuration.
+        """
+        return {
+            'ncpus': self._ncpus
+        }
+
+    def setconfig(self, key: str, value: str) -> dict:
+        """Set a configuration option.
+
+        Args:
+            key: Name of parameter to set.
+            value: New value.
+
+        Returns:
+            Dictionary with success message.
+        """
+
         # check key
         if key == 'ncpus':
             self._ncpus = int(value)
         else:
             raise ValueError('Unknown parameter %s' % key)
->>>>>>> 7b88f35b
 
         # send success
         return {'success': True}
 
-<<<<<<< HEAD
-    def get_cpus(self) -> (int, int):
-        """Returns the currently occupied and the total number of CPUs on this host.
-
-        Returns:
-            Tuple of currently occupied and total number of CPUs.
-        """
-        return (self._used_cpus, self._ncpus)
-
-=======
->>>>>>> 7b88f35b
 
 __all__ = ['PyBSdaemon']